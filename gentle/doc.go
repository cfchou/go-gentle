--- conflicted
+++ resolved
@@ -74,10 +74,7 @@
   NewCircuitHandler(https://godoc.org/github.com/cfchou/go-gentle/gentle#NewCircuitHandler)
 
 Example(cont.):
-<<<<<<< HEAD
-=======
 
->>>>>>> 3ced2042
   // rate-limit the queries while allowing burst
   gentleQuery := gentle.NewRateLimitedStream(
     gentle.NewRateLimitedStreamOpts("", "myApp",
@@ -136,21 +133,20 @@
 There's a root logger gentle.Log. Moreover, every Stream/Handler has its own
 logger. It can be get/set via its options. Conceptually, each of these loggers
 is a child returned by gentle.Log.New(fields) where fields are key-value pairs:
- "namespace": "namespace specified"
- "name": "name specified"
- "gentle": "Stream/Handler type"
+ "namespace": "namespace of this Stream/Handler"
+ "name": "name of this Stream/Handler"
+ "gentle": "type of this Stream/Handler"
 
-Internally we use log15(https://godoc.org/gopkg.in/inconshreveable/log15.v2).
+By default we use log15(https://godoc.org/gopkg.in/inconshreveable/log15.v2).
 However, users may replace it with whatever library that supports Logger interface.
-Check out examples of how to use logrus(https://github.com/sirupsen/logrus)
-instead.
+Check out examples(https://github.com/cfchou/go-gentle/blob/master/gentle/example_logger_test.go)
+of how to use logrus logger.
 
 Logger interface doesn't have methods like SetHandler or SetLevel, because
 they are often implementation-dependent. Instead, you set up the logger and then
 assign it to gentle.Log or XxxxxOpts.Log. That way, we have fine-grained control
-over every Logger. Check out examples of how to setup logging level of the
-default loggers(log15).
-
+over every Logger. Check out examples(https://github.com/cfchou/go-gentle/blob/master/gentle/example_logger_test.go)
+of how to setup logging level of the default log15 loggers.
 
 
 External References
@@ -160,7 +156,6 @@
 
   Circuit-breaker is based on hystrix-go(https://godoc.org/github.com/afex/hystrix-go/hystrix).
   Rate-limiting is based on juju/ratelimit(https://godoc.org/github.com/juju/ratelimit).
-  Logging is based on log15(https://godoc.org/gopkg.in/inconshreveable/log15.v2).
 
 */
 package gentle